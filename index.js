--- conflicted
+++ resolved
@@ -1,1084 +1,1031 @@
-
-const express = require('express');
-const { google } = require('googleapis');
-const fs = require('fs');
-const path = require('path');
-const https = require('https');
-const axios = require('axios');
-const app = express();
-
-// Load environment variables
-require('dotenv').config();
-
-const FOLDER_ID = process.env.FOLDER_ID;
-const API_KEY = process.env.API_KEY;
-const LOG_DATA_EXTRACTION_KEY = process.env.LOG_DATA_EXTRACTION_KEY;
-const PORT = process.env.PORT || 3000;
-
-const REVERSED_FILE_PATH = path.join(__dirname, 'reversed.txt');
-// Temp_File paths for local storage
-// const REVERSED_TEMP_FILE_PATH = path.join(__dirname, 'test.txt');
-
-// 15 minutes in milliseconds
-const INACTIVE_THRESHOLD = 5 * 60 * 1000;
-
-
-// Initialize Google Drive API
-const drive = google.drive({ version: 'v3', auth: API_KEY });
-
-
-// variable to store the data extracted
-let data = {
-pressure: null,
-pressureTimestamp: null,
-safetyFlags: null,
-temperatures: null
-};
-
-
-/**
-* Fetch the most recent file from Google Drive.
-*/
-async function getMostRecentFile() {
-try {
-  const res = await drive.files.list({
-    q: `'${FOLDER_ID}' in parents and mimeType='text/plain'`,
-    orderBy: 'modifiedTime desc',
-    pageSize: 1,
-    fields: 'files(id, name, modifiedTime)',
-  });
-
-
-  const files = res.data.files;
-  if (!files || files.length === 0) {
-    throw new Error('No files found in the folder.');
-  }
-
-
-  return files[0]; // Returns the most recent file (ID, name, modifiedTime)
-} catch (err) {
-  console.error(`Google Drive API Error: ${err.message}`);
-  return null;
-}
-}
-
-
-let lastModifiedTime = null;
-let experimentRunning = false;
-let shouldReload = false;
-
-
-/**
-* Fetches file contents from Google Drive using streaming
-* @param {string} fileId - The Google Drive file ID
-* @returns {Promise<string[]>} Array of lines from the file
-*/
-async function fetchFileContents(fileId) {
-let retries = 3;
- while (retries > 0) {
-  try {
-    const response = await new Promise((resolve, reject) => {
-      https.get(
-        `https://www.googleapis.com/drive/v3/files/${fileId}?alt=media&key=${API_KEY}`,
-        {
-          headers: {
-            'Accept': 'text/plain'
-          }
-        },
-        (res) => {
-          if (res.statusCode !== 200) {
-            reject(new Error(`Google API Failed: ${res.statusCode}`));
-            return;
-          }
-          resolve(res);
-        }
-      ).on('error', reject);
-    });
-
-
-    // Process the stream line by line
-    const lines = [];
-    let currentLine = '';
-
-
-    await new Promise((resolve, reject) => {
-      response.on('data', chunk => {
-        const chunkStr = chunk.toString();
-        const chunkLines = (currentLine + chunkStr).split('\n');
-        currentLine = chunkLines.pop();
-        lines.push(...chunkLines);
-      });
-
-
-
-      response.on('end', () => {
-        if (currentLine) lines.push(currentLine);
-        resolve();
-      });
-
-      response.on('error', reject);
-    });
-
-
-    return lines;
-  } catch (err) {
-    console.log(`Retry ${4 - retries}: ${err.message}`);
-    retries--;
-    if (retries === 0) throw err;
-    await new Promise(res => setTimeout(res, 2000));
-  }
-}
-}
-
-
-/**
-* Get the extracted lof data from log file from API end point
-*
-* @returns the data read form the log file in the format
-*
-*
-* extected repsonse var form the end point once fixed
-data = {
-    "Pressure": 1200,
-    "Safety Flags": [0, 0, 0, 0, 0, 0, 1],
-    "Temperatures": {
-        "1": "18.94",
-        "2": "19.00",
-        "3": "22.83",
-        "4": "20.38",
-        "5": "21.88",
-        "6": "19.31"
-    }
-  }
-*/
-  // async function extractData() {
-  //   try {
-  //     const response = await axios.get('https://ebeam-webmonitor.onrender.com/data');
-  //      if (response.status !== 200) {
-  //       console.warn(`API request failed with status: ${response.status}. Returning empty data.`);
-  //       return {
-  //         pressure: null,
-  //         pressureTimestamp: null,
-  //         safetyFlags: null,
-  //         temperatures: null
-  //       };
-  //     }
-
-  //     function secondsSinceMidnightChicago() {
-  //       // take the current UTC time, format to Chicago and re-parse it
-  //       const nowLocal = new Date().toLocaleString("en-US", { timeZone: "America/Chicago" });
-  //       const d = new Date(nowLocal);
-  //       return d.getHours() * 3600 + d.getMinutes() * 60 + d.getSeconds();
-  //     }
-    
-  //     const nowSec = secondsSinceMidnightChicago();
-  //      const data = response.data;
-  //     let difference = nowSec - data.pressureTimestamp;
-  //      if (difference < 0) difference += 24 * 3600;
-  //     data.differenceTimestamp = difference;
-  //      // For debugging purposes
-  //     console.log("Data:", data);
-  //     console.log("Pressure:", Number(data.pressure).toExponential(3));
-  //     console.log("Temperatures:", data.temperatures?.["1"]);
-  //      return data;
-  //   } catch (e) {
-  //     console.error("Error fetching data:", e.message);
-  //     return {
-  //       pressure: null,
-  //       pressureTimestamp: null,
-  //       safetyFlags: null,
-  //       temperatures: null
-  //     };
-  //   }
-  // }
-
-
-/**
-* Fetches and updates the log file if there's a new version
-// * @returns {Promise<boolean>} True if file was updated, false otherwise
-*/
-async function fetchAndUpdateFile() {
-let release;
-
-try {
-  const mostRecentFile = await getMostRecentFile();
-  if (!mostRecentFile) {
-    experimentRunning = false;
-    return false;
-  }
-
-  const fileModifiedTime = new Date(mostRecentFile.modifiedTime).getTime();
-  const currentTime = Date.now();
-
-  // First check if the experiment is active
-  if (currentTime - fileModifiedTime > INACTIVE_THRESHOLD) {
-    // experiment is inactive and we are outside the 15 min. window
-    experimentRunning = false; // experiment is not running
-    data = {
-      pressure: null,
-      pressureTimestamp: null,
-      safetyFlags: null,
-      temperatures: null
-    };  
-
-
-    if (!fs.existsSync(REVERSED_FILE_PATH)) {
-      // We don't have a local file, just log and pass
-      console.log("Experiment not running but passing through");
-    } else {
-      // No update needed if file is old and exists
-      console.log("Experiment not running - no updates in 15 minutes");
-      shouldReload = false;
-      return false;
-    }
-  }
-
-  //The experiment is running
-  if (lastModifiedTime === mostRecentFile.modifiedTime) {
-    console.log("No new updates. Using cached data.");
-    experimentRunning = true;
-    shouldReload = false;
-    return false;
-  }
-
-   // fetch file
-  console.log("Fetching new file...");
-  let lines = await fetchFileContents(mostRecentFile.id);
-  lines.reverse();
-
-// Extracting the data fields
-const TIMESTAMP_REGEX = /^\[(\d{2}:\d{2}:\d{2})\]/;
-const LOG_TYPE_REGEX = /^\[\d{2}:\d{2}:\d{2}\]\s*-\s*DEBUG:\s*(.+?):/;
-const PRESSURE_REGEX = /DEBUG:\s*GUI updated with pressure:\s*([\d.]+)[eE]([+-]?\d+)\s*mbar/;
-const FLAGS_REGEX = /DEBUG:\s*Safety Output Terminal Data Flags:\s*(\[[^\]]+\])/;
-const TEMPS_REGEX = /DEBUG: PMON temps: (\{.*\})/;
-
-function timeToSeconds(time) {
-  const hours = (time[0] - '0') * 10 + (time[1] - '0');
-  const minutes = (time[3] - '0') * 10 + (time[4] - '0');
-  const seconds = (time[6] - '0') * 10 + (time[7] - '0');
-  return hours * 3600 + minutes * 60 + seconds;
-}
-
-function secondsSinceMidnightChicago() {
-  const now = new Date().toLocaleString("en-US", { timeZone: "America/Chicago" });
-  const d = new Date(now);
-  return d.getHours() * 3600 + d.getMinutes() * 60 + d.getSeconds();
-}
-
-  const nowSec = secondsSinceMidnightChicago();
-  const cutoffAge = 900; // 15 minutes = 15 * 60 seconds
-
-
-  // Fresh values every scan — old/stale ones get reset if not found
-  data = {
-    pressure: null,
-    pressureTimestamp: null,
-    safetyFlags: null,
-    temperatures: null,
-  };
-
-  for (const line of lines) {
-    const tsMatch = line.match(TIMESTAMP_REGEX);
-    if (!tsMatch) continue;
-
-    const tsStr = tsMatch[1];
-    const lineSec = timeToSeconds(tsStr);
-    let diff = nowSec - lineSec;
-    if (diff < 0) diff += 24 * 3600; // wrap around midnight
-
-    if (diff > cutoffAge) continue; // skip stale data (> 15 min old)
-
-    const typeMatch = line.match(LOG_TYPE_REGEX);
-    if (!typeMatch) continue;
-
-    const logType = typeMatch[1].trim();
-
-    switch (logType) {
-      case "GUI updated with pressure":
-        if (data.pressure === null) {
-          const pMatch = line.match(PRESSURE_REGEX);
-          if (pMatch) {
-            const mantissa = parseFloat(pMatch[1]);
-            const exponent = parseInt(pMatch[2], 10);
-            data.pressure = mantissa * Math.pow(10, exponent);
-            data.pressureTimestamp = lineSec;
-          }
-        }
-        break;
-
-      case "Safety Output Terminal Data Flags":
-        if (data.safetyFlags === null) {
-          const fMatch = line.match(FLAGS_REGEX);
-          if (fMatch) {
-            try {
-              data.safetyFlags = JSON.parse(fMatch[1]);
-            } catch (e) {
-              console.warn("Couldn’t JSON.parse safety flags:", fMatch[1]);
-            }
-          }
-        }
-        break;
-
-      case "PMON temps":
-        if (data.temperatures === null) {
-          const tMatch = line.match(TEMPS_REGEX);
-          if (tMatch) {
-            try {
-              let tempsStr = tMatch[1]
-                .replace(/'/g, '"')
-                .replace(/(\d+):/g, '"$1":'); // fix numeric keys
-              data.temperatures = JSON.parse(tempsStr);
-            } catch (e) {
-              console.warn("Couldn’t JSON.parse temps:", tMatch[1]);
-            }
-          }
-        }
-        break;
-    }
-
-    // Early stop if all fresh values found
-    if (
-      data.pressure !== null &&
-      data.pressureTimestamp !== null &&
-      data.safetyFlags !== null &&
-      data.temperatures !== null
-    ) {
-      console.log(" All data fields found within 1 hour. Exiting early.");
-      break;
-    }
-  }
-
-    ////////// extraction complete  ///////////
-
-
-
-
-  const writeStream = fs.createWriteStream(REVERSED_FILE_PATH, { flags: 'w' });
-  let hasError = false;
-
-  await new Promise((resolve, reject) => {
-    let i = 0;
-    function writeNext() {
-      if (hasError) return;
-
-      let ok = true;
-      while (i < lines.length && ok) {
-        ok = writeStream.write(lines[i] + '\n');
-        i++;
-      }
-      if (i < lines.length) {
-        writeStream.once('drain', writeNext);
-      } else {
-        writeStream.end();
-      }
-    }
-
-
-
-
-    writeNext();
-
-
-
-
-    writeStream.on('finish', async () => {
-      try {
-        // fs.renameSync(REVERSED_TEMP_FILE_PATH, REVERSED_FILE_PATH); // atomic replace
-        console.log('Reversed log updated successfully.');
-        lastModifiedTime = mostRecentFile.modifiedTime;
-        logFileName = mostRecentFile.name;
-        experimentRunning = true;
-        shouldReload = true;
-
-
-
-
-        console.log("DEBUG (X): ", data);
-
-
-        resolve(true);
-      } catch (err) {
-        console.error('Rename failed:', err);
-        reject(false);
-      }
-    });
-
-
-
-
-    writeStream.on('error', async (err) => {
-      console.error('Error writing file:', err);
-      hasError = true;
-      reject(false);
-    });
-  });
-
-
-
-
-} catch (err) {
-  console.error(`Error processing file: ${err.message}`);
-  experimentRunning = false;
-  data = null
-  console.log("Could not extract the log data");
-  return false;
-} finally {
-  if (release) {
-    await release(); // always release lock
-  }
-}
-}
-
-
-
-
-// // Schedule updates
-// fetchAndUpdateFile(); // Initial fetch
-// setInterval(fetchAndUpdateFile, 60000); // Check every second
-
-
-
-
-app.get('/data', (req, res) => {
- res.json({
-   pressure: data.pressure,
-   pressureTimestamp: data.pressureTimestamp,
-   safetyFlags: data.safetyFlags,
-   temperatures: data.temperatures
- });
-});
-
-
-fetchAndUpdateFile();
-setInterval(fetchAndUpdateFile, 60000);
-
-
-
-app.get('/', async (req, res) => {
- try {
-   let reversedContents = "No data available.";
-   if (fs.existsSync(REVERSED_FILE_PATH)) {
-     reversedContents = await fs.promises.readFile(REVERSED_FILE_PATH, 'utf8');
-   }else{
-     reversedContents = `No data available. no ${REVERSED_FILE_PATH} on the server.`;
-   }
-   const contentLines = reversedContents.split('\n');
-   const previewContent = contentLines.slice(0, 20).join('\n');
-   // console.log("Preview content (first 20 lines):\n", previewContent);
-   const fileModified = lastModifiedTime
-     ? new Date(lastModifiedTime).toLocaleString("en-US", { timeZone: "America/Chicago" })
-     : "N/A";
-   const currentTime = new Date().toLocaleString("en-US", { timeZone: "America/Chicago" });
-   // Accessing each data field:
-   // add logic for setting pressure to null if we have crossed the pressure threshold
-   // let pressure = null;
-   // let timeStampDebug = data.pressureTimestamp;
-   let pressure = null;
-  //  if (data && data.differenceTimestamp != null && data.differenceTimestamp <= 75) {
-  //    // pressure = data.pressure;
-  //    pressure = Number(data.pressure).toExponential(3);
-  //  }
-
-   pressure = Number(data.pressure).toExponential(3);
-   const temperatures = (data && data.temperatures) || {
-     "1": "DISCONNECTED",
-     "2": "DISCONNECTED",
-     "3": "DISCONNECTED",
-     "4": "DISCONNECTED",
-     "5": "DISCONNECTED",
-     "6": "DISCONNECTED"
-   };
-   const temp = JSON.stringify(data);
-   console.log('XX', experimentRunning);
-   console.log('YY', data);
-   console.log('ZZ', pressure);
-   console.log('AA', temperatures);
-   
-   //  keep your HTML generation as-is below this
-   res.send(`
-     <!DOCTYPE html>
-     <html lang="en">
-     <head>
-       <meta charset="UTF-8" />
-       <meta name="viewport" content="width=device-width, initial-scale=1" />
-       <title>Log System Dashboard</title>
-       <link href="https://cdn.jsdelivr.net/npm/bootstrap@5.3.0/dist/css/bootstrap.min.css" rel="stylesheet" />
-       <style>
-         /* =========================
-            FUTURISTIC BACKGROUND
-         ========================== */
-         body {
-           font-family: Arial, sans-serif;
-           text-align: center;
-           /* background: linear-gradient(-45deg, #001f3f, #003366, #005a9e); */
-           background: #0d1117;
-           background-size: 400% 400%;
-           color: white;
-           padding: 20px;
-           margin: 0;
-         }
-         @keyframes gradientMove {
-           0% { background-position: 0% 50%; }
-           50% { background-position: 100% 50%; }
-           100% { background-position: 0% 50%; }
-         }
-         /* =========================
-            GLASSMORPHISM CONTAINERS
-         ========================== */
-         .glass-container {
-           background: rgba(30, 30, 30, 0.9);
-           /* backdrop-filter: blur(20px);
-           -webkit-backdrop-filter: blur(20px); */
-           border-radius: 8px;
-           padding: 30px;
-           /* box-shadow: 0px 4px 25px rgba(255, 255, 255, 0.15); */
-           width: 100%;
-           margin: 0 auto;
-         }
-         
-         /* For sections like Interlocks, Environmental, and Green Indicators */
-         .interlocks-section,
-         .env-section,
-         .vacuum-indicators{
-           background: rgba(255, 255, 255, 0.08);
-           backdrop-filter: blur(20px);
-           -webkit-backdrop-filter: blur(20px);
-           border-radius: 15px;
-           padding: 20px;
-           margin: 50px auto;
-           width: 90%;
-         }
-         /* =========================
-            TITLES / HEADERS
-         ========================== */
-         .dashboard-title {
-           font-size: 2em;
-           font-weight: 700;
-           color: #d6eaff;
-           text-align: left;
-           padding-left: 40px;
-           /* text-shadow: 0px 0px 12px rgba(214, 234, 255, 0.6),
-                        0px 0px 20px rgba(214, 234, 255, 0.4); */
-         }
-       
-         /* .dashboard-title::after {
-           content: "";
-           display: block;
-           width: 60%;
-           height: 5px;
-           background: rgba(0, 255, 255, 0.8);
-           margin: 10px auto;
-           box-shadow: 0px 0px 15px rgba(0, 255, 255, 1);
-           border-radius: 10px;
-         } */
-         .dashboard-subtitle {
-           font-size: 0.9em;
-           margin-bottom: 25px;
-           text-align: left;
-           opacity: 0.9;
-           color: rgba(255, 255, 255, 0.8);
-         }
-         /* =========================
-            INTERLOCKS SECTION
-         ========================== */
-         .interlocks-title {
-           font-weight: bold;
-           transition: text-shadow 0.3s ease;
-           cursor: pointer;
-           font-size: 0.9em;
-         }
-         .interlocks-title:hover {
-           text-shadow: 0px 0px 10px rgba(255,255,255,0.8);
-         }
-         .interlocks-container {
-           display: flex;
-           justify-content: space-around;
-           align-items: center;
-           flex-wrap: wrap;
-         }
-         .interlock-item {
-           text-align: center;
-           font-size: 0.75em;
-           margin: 10px;
-           transition: transform 0.3s ease, filter 0.3s ease;
-           cursor: pointer;
-         }
-         .interlock-item:hover {
-           transform: translateY(-5px);
-           filter: brightness(1.3);
-         }
-         .interlock-item div:last-child {
-           transition: font-weight 0.3s ease;
-         }
-         .interlock-item:hover div:last-child {
-           font-weight: bold;
-         }
-         .circle {
-           width: 30px;
-           height: 30px;
-           border-radius: 50%;
-           margin: 0 auto 5px auto;
-           transition: transform 0.3s ease, filter 0.3s ease;
-         }
-         .interlock-item:hover .circle {
-           transform: scale(1.1);
-           filter: brightness(1.3);
-         }
-         /* =========================
-            GREEN INDICATORS SECTION
-         ========================== */
-         .vacuum-indicators-title {
-           font-weight: bold;
-           transition: text-shadow 0.3s ease;
-           cursor: pointer;
-           font-size: 0.9em;
-         }
-         .vacuum-indicators-title:hover {
-           text-shadow: 0px 0px 10px rgba(255,255,255,0.8);
-         }
-         /* Reusing the interlocks container style for consistency */
-         .vacuum-indicators-container {
-           display: flex;
-           justify-content: space-around;
-           align-items: center;
-           flex-wrap: wrap;
-         }
-         /* Items here are the same as interlock items but will only use green circles */
-         .vacuum-indicators-item {
-           text-align: center;
-           font-size: 0.75em;
-           margin: 10px;
-           transition: transform 0.3s ease, filter 0.3s ease;
-           cursor: pointer;
-         }
-         .vacuum-indicators-item:hover {
-           transform: translateY(-5px);
-           filter: brightness(1.3);
-         }
-         .vacuum-indicators-item div:last-child {
-           transition: font-weight 0.3s ease;
-         }
-         .vacuum-indicators-item:hover div:last-child {
-           font-weight: bold;
-         }
-         /* Use same circle styling */
-         .vacuum-indicators-circle {
-           width: 30px;
-           height: 30px;
-           border-radius: 50%;
-           margin: 0 auto 5px auto;
-           transition: transform 0.3s ease, filter 0.3s ease;
-         }
-         .vacuum-indicators-item:hover .vacuum-indicators-circle {
-           transform: scale(1.1);
-           filter: brightness(1.3);
-         }
-         /* =========================
-            ENVIRONMENTAL SECTION
-         ========================== */
-         /* Radial Gauges*/
-         .gauge-grid {
-           display: grid;
-           grid-template-columns: repeat(auto-fit, minmax(100px, 1fr));
-           gap: 1rem;
-           margin-top: 1rem;
-         }
-         .gauge {
-           text-align: center;
-           color: #fff;
-         }
-         /* .gauge-circle {
-           width: 40px;
-           height: 40px;
-           border-radius: 50%;
-           background: conic-gradient(#ccc 0deg, #ccc 360deg);
-           position: relative;
-           margin: 0 auto 0.5rem;
-           transition: background 0.3s;
-         } */
-         /* .gauge-cover {
-           position: absolute;
-           top: 12px; left: 12px;
-           width: 60px; height: 60px;
-           background: rgba(0,0,0,0.4);
-           border-radius: 50%;
-           display: flex;
-           align-items: center;
-           justify-content: center;
-           font-size: 1em;
-           color: #fff;
-         }
-         .sensor-label { font-weight: bold; } */
-       
-         /* horizontal layout */
-         .gauge-grid {
-           display: flex;
-           justify-content: space-around;
-           align-items: center;
-           flex-wrap: wrap;
-           gap: 1.5rem;
-           margin-top: 1.5rem;
-         }
-         .gauge {
-           text-align: center;
-           font-size: 0.75em;
-           color: #fff;
-         }
-         // gauge circle now displays the attributes of a textbox
-         .gauge-circle {
-           width: 80px;
-           height: 37px;
-           padding: 10px;
-           background-color: conic-gradient(#ccc 0deg, #ccc 360deg);
-           color: white;
-           border: 1px solid #ccc;
-           text-align: center;
-           font-size: 0.9em;
-         }
-         // .gauge-cover {
-         //   width: 100%;
-         //   height: 100%;
-         //   border-radius: 50%;
-         //   background: rgba(0, 0, 0, 0.4);
-         //   display: flex;
-         //   align-items: center;
-         //   justify-content: center;
-         //   font-size: 1em;
-         //   color: #fff;
-         // }
-         // .sensor-label { font-weight: bold; }
-         /* =========================
-            LOG VIEWER
-         ========================== */
-         pre {
-           white-space: pre-wrap;
-           font-family: 'Courier New', monospace;
-           text-align: left;
-           background-color: #000;
-           color: #ffffff;
-           padding: 20px 0;
-           max-height: 600px;
-           overflow-y: auto;
-           font-size: 0.9em;
-           border-radius: 9px;
-           margin-top: 2.75em;
-           }
-         .content-section {
-           display: none;
-         }
-         .content-section.active {
-           display: block;
-         }
-         .btn-toggle {
-           background-color: #00bcd4;
-           color: white;
-           border: none;
-           padding: 10px 20px;
-           font-size: 0.75em;
-           border-radius: 5px;
-           cursor: pointer;
-           transition: background-color 0.3s ease;
-           float: right;
-           margin-top: -3.5em;
-           margin-bottom: 10px;
-         }
-         .btn-toggle:hover {
-           background: rgba(0, 255, 255, 0.8);
-           box-shadow: 0px 0px 15px rgba(0, 255, 255, 1);
-         }
-         /* =========================
-            RESPONSIVE LAYOUT
-         ========================== */
-         @media (max-width: 992px) {
-           .card-container {
-             grid-template-columns: repeat(2, 1fr);
-           }
-         }
-         @media (max-width: 600px) {
-           .card-container {
-             grid-template-columns: repeat(1, 1fr);
-           }
-         }
-         /* =========================
-            EXPERIMENT-RUNNING NOTICE
-         ========================== */
-         .fixed-top-right {
-           position: absolute;
-           top: 20px;
-           right: 25px;
-           padding: 5px 10px;
-           font-size: 0.7em;
-           border-radius: 8px;
-           color: white;
-           font-weight: bold;
-           z-index: 9999;
-         }
-         .neon-warning {
-           border: 2px solid red;
-           box-shadow: 0 0 10px red;
-           text-shadow: 0 0 10px red;
-           background-color: rgba(255, 0, 0, 0.2);
-         }
-         .neon-success {
-           border: 2px solid green;
-           box-shadow: 0 0 10px green;
-           text-shadow: 0 0 10px green;
-           background-color: rgba(0, 255, 0, 0.2);
-         }
-         @media (max-width: 768px) {
-           .fixed-top-right {
-             position: static;
-             display: block;
-             margin: 10px auto 20px;
-             width: fit-content;
-             font-size: 1.1em;
-             padding: 8px 16px;
-           }
-           .dashboard-title {
-             margin-top: 10px;
-             font-size: 3.0em;
-           }
-         }
-       </style>
-     </head>
-     <body>
-       <div class="container-fluid mt-4">
-         <!-- If experiment isn't running, show a neon warning. In the alternate case, show a neon success -->
-         ${!experimentRunning ? `<div class="neon-warning fixed-top-right">Experiment is not running</div>` : `<div class="neon-success fixed-top-right">Experiment is running</div>`}
-         <!-- Title & Subtitle -->
-         <h2 class="dashboard-title">E-beam Web Monitor</h2>
-         <p class="dashboard-subtitle">
-           <strong>File Last Modified:</strong> ${fileModified} |
-           <strong>Last Updated:</strong> ${currentTime}
-         </p>
-         <!-- Example Cards (Optional) -->
-         <!--
-         <div class="card-container">
-           <div class="card">Hi, I am Card 1</div>
-           <div class="card">Hi, I am Card 2</div>
-           <div class="card">Hi, I am Card 3</div>
-           <div class="card">Hi, I am Card 4</div>
-           <div class="card">Hi, I am Card 5</div>
-           <div class="card">Hi, I am Card 6</div>
-           <div class="card">Hi, I am Card 7</div>
-           <div class="card">Hi, I am Card 8</div>
-         </div>
-         -->
-         <!-- Interlocks Section -->
-         <div class="interlocks-section">
-           <h3 class="dashboard-subtitle interlocks-title">Interlocks</h3>
-           <div class="interlocks-container">
-             <div class="interlock-item">
-               <div class="circle bg-secondary"></div>
-               <div>Vacuum</div>
-             </div>
-             <div class="interlock-item">
-               <div class="circle bg-secondary"></div>
-               <div>Water</div>
-             </div>
-             <div class="interlock-item">
-               <div class="circle bg-secondary"></div>
-               <div>Door</div>
-             </div>
-             <div class="interlock-item">
-               <div class="circle bg-secondary"></div>
-               <div>Timer</div>
-             </div>
-             <div class="interlock-item">
-               <div class="circle bg-secondary"></div>
-               <div>Oil High</div>
-             </div>
-             <div class="interlock-item">
-               <div class="circle bg-secondary"></div>
-               <div>Oil Low</div>
-             </div>
-             <div class="interlock-item">
-               <div class="circle bg-secondary"></div>
-               <div>E-stop Ext</div>
-             </div>
-             <div class="interlock-item">
-               <div class="circle bg-secondary"></div>
-               <div>E-stop Int</div>
-             </div>
-             <div class="interlock-item">
-               <div class="circle bg-secondary"></div>
-               <div>QGSP Active</div>
-             </div>
-           </div>
-         </div>
-         <!-- Vacuum Indicators Section -->
-         <div class="vacuum-indicators">
-           <h3 class="dashboard-subtitle vacuum-indicators-title">Vacuum Indicators; ${pressure !== null ? pressure + ' mbar' : '--'}</h3>
-           <div class="vacuum-indicators-container">
-             <div class="vacuum-indicators-item">
-               <div class="vacuum-indicators-circle bg-secondary"></div>
-               <div>Pumps Power ON</div>
-             </div>
-             <div class="vacuum-indicators-item">
-               <div class="vacuum-indicators-circle bg-secondary"></div>
-               <div>Turbo Rotor ON</div>
-             </div>
-             <div class="vacuum-indicators-item">
-               <div class="vacuum-indicators-circle bg-secondary"></div>
-               <div>Turbo Vent Open</div>
-             </div>
-             <div class="vacuum-indicators-item">
-               <div class="vacuum-indicators-circle bg-secondary"></div>
-               <div>972b Power On</div>
-             </div>
-             <div class="vacuum-indicators-item">
-               <div class="vacuum-indicators-circle bg-secondary"></div>
-               <div>Turbo Gate Valve Closed</div>
-             </div>
-             <div class="vacuum-indicators-item">
-               <div class="vacuum-indicators-circle bg-secondary"></div>
-               <div>Turbo Gate Valve Open</div>
-             </div>
-             <div class="vacuum-indicators-item">
-               <div class="vacuum-indicators-circle bg-secondary"></div>
-               <div>Argon Gate Valve Open</div>
-             </div>
-             <div class="vacuum-indicators-item">
-               <div class="vacuum-indicators-circle bg-secondary"></div>
-               <div>Argon Gate Valve Closed</div>
-             </div>
-           </div>
-         </div>
-         <!-- Environmental Section -->
-         <!-- Environmental Section (Horizontal Radial Gauges) -->
-         <div class="env-section">
-           <h3 class="dashboard-subtitle env-title">Environmental</h3>
-           <div class="gauge-grid">
-             <div class="gauge" id="sensor-1">
-               <div class="gauge-circle"><div class="gauge-cover">${temperatures["1"] === "DISCONNECTED" || temperatures["1"] === "None" ? '--' : temperatures["1"] + '°C'}</div></div>
-               <div class="sensor-label">Solenoid 1</div>
-             </div>
-             <div class="gauge" id="sensor-2">
-               <div class="gauge-circle"><div class="gauge-cover">${temperatures["2"] === "DISCONNECTED" || temperatures["2"] === "None" ? '--' : temperatures["2"] + '°C'}</div></div>
-               <div class="sensor-label">Solenoid 2</div>
-             </div>
-             <div class="gauge" id="sensor-3">
-               <div class="gauge-circle"><div class="gauge-cover">${temperatures["3"] === "DISCONNECTED" || temperatures["3"] === "None" ? '--' : temperatures["3"] + '°C'}</div></div>
-               <div class="sensor-label">Chmbr Bot</div>
-             </div>
-             <div class="gauge" id="sensor-4">
-               <div class="gauge-circle"><div class="gauge-cover">${temperatures["4"] === "DISCONNECTED" || temperatures["4"] === "None" ? '--' : temperatures["4"] + '°C'}</div></div>
-               <div class="sensor-label">Chmbr Top</div>
-             </div>
-             <div class="gauge" id="sensor-5">
-               <div class="gauge-circle"><div class="gauge-cover">${temperatures["5"] === "DISCONNECTED" || temperatures["5"] === "None" ? '--' : temperatures["5"] + '°C'}</div></div>
-               <div class="sensor-label">Air temp</div>
-             </div>
-             <div class="gauge" id="sensor-6">
-               <div class="gauge-circle"><div class="gauge-cover">${temperatures["6"] === "DISCONNECTED" || temperatures["6"] === "None" ? '--' : temperatures["6"] + '°C'}</div></div>
-               <div class="sensor-label">Extra 6</div>
-             </div>
-           </div>
-         </div>
-         <!-- Log Viewer -->
-           <div class="env-section">
-             <h3 class="dashboard-subtitle env-title">System Logs</h3>
-               <button id="toggleButton" class="btn-toggle">Show Full Log</button>
-                 <div id="previewContent" class="content-section active">
-                   <pre>${previewContent}</pre>
-                     <p class="text-center text-info mt-2">
-                       Showing first 20 lines. Click the button above to see the full log.
-                     </p>
-                 </div>
-               <div id="fullContent" class="content-section">
-             <pre>${reversedContents}</pre>
-           <p class="text-center text-info mt-2">
-                 Showing full log. Click the button above to see the preview.
-           </p>
-         </div>
-       </div>
-       <!-- Auto-refresh & Toggle Script --> 
-       <script>
-         setInterval(async function () {
-           try {
-             const response = await fetch('/should-reload');
-             const { shouldReload, experimentRunning } = await response.json();
-             if (shouldReload && experimentRunning) {
-               location.reload();
-             }
-           } catch (e) {
-             console.error('Could not poll for reload', e);
-           }
-         }, 60000);
-         // Toggle between preview/full log
-         const toggleButton = document.getElementById('toggleButton');
-         const previewSection = document.getElementById('previewContent');
-         const fullSection = document.getElementById('fullContent');
-         let showingFull = false;
-       
-         function toggleContent() {
-           if (showingFull) {
-             previewSection.className = 'content-section active';
-             fullSection.className = 'content-section';
-             toggleButton.textContent = 'Show Full Log';
-           } else {
-             previewSection.className = 'content-section';
-             fullSection.className = 'content-section active';
-             toggleButton.textContent = 'Show Preview';
-           }
-           showingFull = !showingFull;
-         }
-         toggleButton.onclick = toggleContent;
-       </script>
-     </body>
-     </html>
-   
-   `);
-   shouldReload = false; // reset shouldReload to false after page has been loaded
- } catch (err) {
-   console.error(err);
-   res.status(500).send(`Error: ${err.message}`);
- }
-});
-
-
-
-
-
-
-
-
-/**
-* GET /raw : Returns just the reversed text (newest at top).
-*/
-app.get('/raw', async (req, res) => {
- try {
-   // if (fs.existsSync(REVERSED_TEMP_FILE_PATH)) {
-   //   await new Promise((r) => setTimeout(r, 500));
-   // }
-   if (fs.existsSync(REVERSED_FILE_PATH)) {
-     const content = await fs.promises.readFile(REVERSED_FILE_PATH, 'utf8');
-     res.type('text/plain').send(content);
-   } else {
-     res.status(404).send("No file found.");
-   }
- } catch (err) {
-   console.error(err);
-   res.status(500).send(`Error: ${err.message}`);
- }
-});
-app.get('/should-reload', (req, res) => {
- res.json({ shouldReload, experimentRunning });
-});
-app.listen(PORT, () => {
- console.log(`Server running on port ${PORT}`);
-});
-
-
-<<<<<<< HEAD
-
-// // Start the server
-// app.listen(PORT, () => {
-//   console.log(`Server running on port ${PORT}`);
-// });
-
-=======
-
-
->>>>>>> df0ff2d7
+const express = require('express');
+const { google } = require('googleapis');
+const fs = require('fs');
+const path = require('path');
+const https = require('https');
+const axios = require('axios');
+
+// Load environment variables
+require('dotenv').config();
+
+const FOLDER_ID = process.env.FOLDER_ID;
+const API_KEY = process.env.API_KEY;
+const PORT = process.env.PORT || 3000;
+const REVERSED_FILE_PATH = path.join(__dirname, 'reversed.txt');
+
+// Temp_File paths for local storage
+// const REVERSED_TEMP_FILE_PATH = path.join(__dirname, 'test.txt');
+
+// 15 minutes in milliseconds
+const INACTIVE_THRESHOLD = 5 * 60 * 1000;
+// Initialize Express app
+const app = express();
+
+// Initialize Google Drive API
+const drive = google.drive({ version: 'v3', auth: API_KEY });
+
+// variable to store the data extracted
+let data = null;
+
+/**
+ * Fetch the most recent file from Google Drive.
+ */
+async function getMostRecentFile() {
+  try {
+    const res = await drive.files.list({
+      q: `'${FOLDER_ID}' in parents and mimeType='text/plain'`,
+      orderBy: 'modifiedTime desc',
+      pageSize: 1,
+      fields: 'files(id, name, modifiedTime)',
+    });
+
+    const files = res.data.files;
+    if (!files || files.length === 0) {
+      throw new Error('No files found in the folder.');
+    }
+
+    return files[0]; // Returns the most recent file (ID, name, modifiedTime)
+  } catch (err) {
+    console.error(`Google Drive API Error: ${err.message}`);
+    return null;
+  }
+}
+
+let lastModifiedTime = null;
+let experimentRunning = false;
+let shouldReload = false;
+
+/**
+ * Fetches file contents from Google Drive using streaming
+ * @param {string} fileId - The Google Drive file ID
+ * @returns {Promise<string[]>} Array of lines from the file
+ */
+async function fetchFileContents(fileId) {
+  let retries = 3;
+  
+  while (retries > 0) {
+    try {
+      const response = await new Promise((resolve, reject) => {
+        https.get(
+          `https://www.googleapis.com/drive/v3/files/${fileId}?alt=media&key=${API_KEY}`,
+          {
+            headers: {
+              'Accept': 'text/plain'
+            }
+          },
+          (res) => {
+            if (res.statusCode !== 200) {
+              reject(new Error(`Google API Failed: ${res.statusCode}`));
+              return;
+            }
+            resolve(res);
+          }
+        ).on('error', reject);
+      });
+
+      // Process the stream line by line
+      const lines = [];
+      let currentLine = '';
+
+      await new Promise((resolve, reject) => {
+        response.on('data', chunk => {
+          const chunkStr = chunk.toString();
+          const chunkLines = (currentLine + chunkStr).split('\n');
+          currentLine = chunkLines.pop();
+          lines.push(...chunkLines);
+        });
+
+        response.on('end', () => {
+          if (currentLine) lines.push(currentLine);
+          resolve();
+        });
+
+        response.on('error', reject);
+      });
+
+      return lines;
+    } catch (err) {
+      console.log(`Retry ${4 - retries}: ${err.message}`);
+      retries--;
+      if (retries === 0) throw err;
+      await new Promise(res => setTimeout(res, 2000));
+    }
+  }
+}
+
+
+    async function extractData() {
+      try {
+        const response = await axios.get('https://ebeam-webmonitor.onrender.com/log-data-extraction/data');
+    
+        if (response.status !== 200) {
+          console.warn(`API request failed with status: ${response.status}. Returning empty data.`);
+          return {
+            pressure: null,
+            pressureTimestamp: null,
+            safetyFlags: null,
+            temperatures: null
+          };
+        }
+
+        function secondsSinceMidnightChicago() {
+          // take the current UTC time, format to Chicago and re-parse it
+          const nowLocal = new Date().toLocaleString("en-US", { timeZone: "America/Chicago" });
+          const d = new Date(nowLocal);
+          return d.getHours() * 3600 + d.getMinutes() * 60 + d.getSeconds();
+        }
+        
+        const nowSec = secondsSinceMidnightChicago();
+    
+        const data = response.data;
+        let diff = nowSec - data.pressureTimestamp;
+    
+        if (diff < 0) diff += 24 * 3600;
+        data.differenceTimestamp = diff;
+    
+        // For debugging purposes
+        console.log("Data:", data);
+        console.log("Pressure:", Number(data.pressure).toExponential(3));
+        console.log("Temperatures:", data.temperatures?.["1"]);
+    
+        return data;
+      } catch (e) {
+        console.error("Error fetching data:", e.message);
+        return {
+          pressure: null,
+          pressureTimestamp: null,
+          safetyFlags: null,
+          temperatures: null
+        };
+      }
+    }
+    
+
+
+/**
+ * Fetches and updates the log file if there's a new version
+ * @returns {Promise<boolean>} True if file was updated, false otherwise
+ */
+async function fetchAndUpdateFile() {
+  let release;
+
+  try {
+    const mostRecentFile = await getMostRecentFile();
+    if (!mostRecentFile) {
+      experimentRunning = false;
+      return false;
+    }
+
+    const fileModifiedTime = new Date(mostRecentFile.modifiedTime).getTime();
+    const currentTime = Date.now();
+
+
+    // First check if the experiment is active
+    if (currentTime - fileModifiedTime > INACTIVE_THRESHOLD) { 
+      // experiment is inactive and we are outside the 15 min. window
+      experimentRunning = false; // experiment is not running
+      data = {
+        pressure: null,
+        pressureTimestamp: null,
+        safetyFlags: null,
+        temperatures: null
+      };    
+
+      if (!fs.existsSync(REVERSED_FILE_PATH)) {
+        // We don't have a local file, just log and pass
+        console.log("Experiment not running but passing through");
+      } else {
+        // No update needed if file is old and exists
+        console.log("Experiment not running - no updates in 15 minutes");
+        shouldReload = false;
+        return false;
+      }
+    }
+
+    //The experiment is running
+    if (lastModifiedTime && lastModifiedTime === mostRecentFile.modifiedTime) {
+      // Use the cached file if it didn't change from last time instead of fetching again. 
+      console.log("No new updates. Using cached file.");
+      experimentRunning = true;
+      shouldReload = false;
+      if (fs.existsSync(REVERSED_FILE_PATH)) {
+        data = await extractData();
+      } else {
+        data = null;
+        console.log("File None existant -- Could not extract the log data");
+      }
+
+      return false;
+    }
+    
+    // fetch file
+    console.log("Fetching new file...");
+    let lines = await fetchFileContents(mostRecentFile.id);
+    lines.reverse();
+
+    // slice the number of lines stored in memory to avoid a heap overflow
+    // approaximately 6 lines are processed every minute, that would be 6*60*12 in 12 hours; change number of lines as per the number of log lines being processed every minute
+    // const MAX_LINES = 30 * 60 * 60 * 12;
+    // lines = lines.slice(0, MAX_LINES); // there should be 4320 lines in total
+
+    // making an attempt to dynamically adjust the total number of lines logged on the web dashboard given the variable number of lines that are logged every minute
+
+    const TIMESTAMP_REGEX = /^\[(\d{2}:\d{2}:\d{2})\]/;
+    let linesPerTimestamp = {};
+
+    function timeToSeconds(time) {
+      const hours = (time[0] - '0') * 10 + (time[1] - '0');   // First two characters for hours
+      const minutes = (time[3] - '0') * 10 + (time[4] - '0'); // Characters at index 3 and 4 for minutes
+      const seconds = (time[6] - '0') * 10 + (time[7] - '0'); // Characters at index 6 and 7 for seconds
+      return hours * 3600 + minutes * 60 + seconds;
+    }
+
+    function secondsSinceMidnightChicago() {
+      const now = new Date().toLocaleString("en-US", { timeZone: "America/Chicago" });
+      const d = new Date(now);
+      return d.getHours() * 3600 + d.getMinutes() * 60 + d.getSeconds();
+    }
+
+    const currentTimeInSeconds = secondsSinceMidnightChicago();
+  
+    for (const line of lines){
+      const match = line.match(TIMESTAMP_REGEX);
+      const timestamp = match[1];
+      const timestampInSeconds = timeToSeconds(timestamp);
+      if (Math.abs(currentTimeInSeconds - timestampInSeconds) <= 12 * 60 * 60){
+        linesPerTimestamp[timestampInSeconds] = (linesPerTimestamp[timestampInSeconds] || 0) + 1;
+      }
+    }
+
+    const maxLines = Math.max(...Object.values(linesPerTimestamp));
+
+    const MAX_LINES = maxLines * 60 * 60 * 12;
+    lines = lines.slice(0, MAX_LINES);
+
+    // Write to file first
+    // if (!fs.existsSync(REVERSED_FILE_PATH)) {
+    //   fs.writeFileSync(REVERSED_FILE_PATH, '', 'utf8');
+    // }
+
+    // fs.writeFileSync(REVERSED_TEMP_FILE_PATH, 'hii ', 'utf8'); // only for debugging
+
+    // release = await lockFile.lock(REVERSED_TEMP_FILE_PATH); // lock original path
+
+    const writeStream = fs.createWriteStream(REVERSED_FILE_PATH, { flags: 'w' });
+    let hasError = false;
+
+    await new Promise((resolve, reject) => {
+      let i = 0;
+      function writeNext() {
+        if (hasError) return;
+
+        let ok = true;
+        while (i < lines.length && ok) {
+          ok = writeStream.write(lines[i] + '\n');
+          i++;
+        }
+        if (i < lines.length) {
+          writeStream.once('drain', writeNext);
+        } else {
+          writeStream.end();
+        }
+      }
+
+      writeNext();
+
+      writeStream.on('finish', async () => {
+        try {
+          // fs.renameSync(REVERSED_TEMP_FILE_PATH, REVERSED_FILE_PATH); // atomic replace
+          console.log('Reversed log updated successfully.');
+          console.log(maxLines);
+          lastModifiedTime = mostRecentFile.modifiedTime;
+          logFileName = mostRecentFile.name;
+          experimentRunning = true;
+          shouldReload = true;
+
+          if (fs.existsSync(REVERSED_FILE_PATH)) {
+            try {
+              data = await extractData(); // AWAIT the result!
+            } catch (error) {
+              console.log("Error extracting data:", error);
+              data = null; // Or handle this appropriately
+            }
+          } else {
+            data = null;
+            console.log("File None existant -- Could not extract the log data");
+          }
+
+          resolve(true);
+        } catch (err) {
+          console.error('Rename failed:', err);
+          reject(false);
+        }
+      });
+
+      writeStream.on('error', async (err) => {
+        console.error('Error writing file:', err);
+        hasError = true;
+        reject(false);
+      });
+    });
+
+  } catch (err) {
+    console.error(`Error processing file: ${err.message}`);
+    experimentRunning = false;
+    data = null
+    console.log("Could not extract the log data");
+    return false;
+  } finally {
+    if (release) {
+      await release(); // always release lock
+    }
+  }
+}
+
+// // Schedule updates
+fetchAndUpdateFile(); // Initial fetch
+setInterval(fetchAndUpdateFile, 60000); // Check every second
+
+
+/**
+ * GET/: Render log dashboard
+ */
+app.get('/', async (req, res) => {
+  try {
+    // if (fs.existsSync(REVERSED_TEMP_FILE_PATH)) {
+    //   // Temp write is in progress — delay response briefly
+    //   await new Promise((r) => setTimeout(r, 500));
+    // }
+
+    let reversedContents = "No data available.";
+    if (fs.existsSync(REVERSED_FILE_PATH)) {
+      reversedContents = await fs.promises.readFile(REVERSED_FILE_PATH, 'utf8');
+    }else{
+      reversedContents = `No data available. no ${REVERSED_FILE_PATH} on the server.`;
+    }
+
+    const contentLines = reversedContents.split('\n');
+    const previewContent = contentLines.slice(0, 20).join('\n');
+    // console.log("Preview content (first 20 lines):\n", previewContent);
+
+    const fileModified = lastModifiedTime 
+      ? new Date(lastModifiedTime).toLocaleString("en-US", { timeZone: "America/Chicago" })
+      : "N/A";
+    const currentTime = new Date().toLocaleString("en-US", { timeZone: "America/Chicago" });
+
+    // Accessing each data field:
+    // add logic for setting pressure to null if we have crossed the pressure threshold
+
+    // let pressure = null;
+    // let timeStampDebug = data.pressureTimestamp;
+    let pressure = null;
+    if (data && data.differenceTimestamp != null && data.differenceTimestamp <= 75) {
+      // pressure = data.pressure;
+      pressure = Number(data.pressure).toExponential(3);
+    }
+
+    const temperatures = (data && data.temperatures) || {
+      "1": "DISCONNECTED",
+      "2": "DISCONNECTED",
+      "3": "DISCONNECTED",
+      "4": "DISCONNECTED",
+      "5": "DISCONNECTED",
+      "6": "DISCONNECTED"
+    };
+
+  
+    // const safetyFlags = data.data.safetyFlags; // Access Safety Flags array
+    // const temperatures = response.Temperatures; // Access Temperatures object
+    // const timestamp = response.NEW; // Access the timestamp (or NEW field)
+    
+
+    // For example, to access the first temperature reading:
+    // const temperatureSensor1 = temperatures["1"]; // "18.94"
+
+    // You can now use these variables as needed in your front end.
+
+    // console.log('Safety Flags:', safetyFlags);
+    // console.log('Temperatures:', temperatures);
+    // console.log('Timestamp:', timestamp);
+    // console.log('Temperature from sensor 1:', temperatureSensor1);
+
+    // temp var 
+    const temp = JSON.stringify(data);
+
+    console.log('XX', experimentRunning);
+    console.log('YY', data);
+    console.log('ZZ', pressure);
+    console.log('AA', temperatures);
+
+    //  keep your HTML generation as-is below this
+    res.send(`
+      <!DOCTYPE html>
+      <html lang="en">
+      <head>
+        <meta charset="UTF-8" />
+        <meta name="viewport" content="width=device-width, initial-scale=1" />
+        <title>Log System Dashboard</title>
+        <link href="https://cdn.jsdelivr.net/npm/bootstrap@5.3.0/dist/css/bootstrap.min.css" rel="stylesheet" />
+        <style>
+          /* =========================
+             FUTURISTIC BACKGROUND
+          ========================== */
+          body {
+            font-family: Arial, sans-serif;
+            text-align: center;
+            /* background: linear-gradient(-45deg, #001f3f, #003366, #005a9e); */
+            background: #0d1117;
+            background-size: 400% 400%;
+            color: white;
+            padding: 20px;
+            margin: 0;
+          }
+          @keyframes gradientMove {
+            0% { background-position: 0% 50%; }
+            50% { background-position: 100% 50%; }
+            100% { background-position: 0% 50%; }
+          }
+
+          /* =========================
+             GLASSMORPHISM CONTAINERS
+          ========================== */
+          .glass-container {
+            background: rgba(30, 30, 30, 0.9);
+
+            /* backdrop-filter: blur(20px);
+            -webkit-backdrop-filter: blur(20px); */
+
+            border-radius: 8px;
+            padding: 30px;
+
+            /* box-shadow: 0px 4px 25px rgba(255, 255, 255, 0.15); */
+
+            width: 100%;
+            margin: 0 auto;
+          }
+            
+          /* For sections like Interlocks, Environmental, and Green Indicators */
+          .interlocks-section,
+          .env-section,
+          .vacuum-indicators{
+            background: rgba(255, 255, 255, 0.08);
+            backdrop-filter: blur(20px);
+            -webkit-backdrop-filter: blur(20px);
+            border-radius: 15px;
+            padding: 20px;
+            margin: 50px auto;
+            width: 90%;
+          }
+
+          /* =========================
+             TITLES / HEADERS
+          ========================== */
+          .dashboard-title {
+            font-size: 2em;
+            font-weight: 700;
+            color: #d6eaff;
+            text-align: left;
+            padding-left: 40px;
+            /* text-shadow: 0px 0px 12px rgba(214, 234, 255, 0.6),
+                         0px 0px 20px rgba(214, 234, 255, 0.4); */
+          }
+          
+          /* .dashboard-title::after {
+            content: "";
+            display: block;
+            width: 60%;
+            height: 5px;
+            background: rgba(0, 255, 255, 0.8);
+            margin: 10px auto;
+            box-shadow: 0px 0px 15px rgba(0, 255, 255, 1);
+            border-radius: 10px;
+          } */
+
+          .dashboard-subtitle {
+            font-size: 0.9em;
+            margin-bottom: 25px;
+            text-align: left;
+            opacity: 0.9;
+            color: rgba(255, 255, 255, 0.8);
+          }
+
+
+          /* =========================
+             INTERLOCKS SECTION
+          ========================== */
+          .interlocks-title {
+            font-weight: bold;
+            transition: text-shadow 0.3s ease;
+            cursor: pointer;
+            font-size: 0.9em;
+          }
+          .interlocks-title:hover {
+            text-shadow: 0px 0px 10px rgba(255,255,255,0.8);
+          }
+          .interlocks-container {
+            display: flex;
+            justify-content: space-around;
+            align-items: center;
+            flex-wrap: wrap;
+          }
+          .interlock-item {
+            text-align: center;
+            font-size: 0.75em;
+            margin: 10px;
+            transition: transform 0.3s ease, filter 0.3s ease;
+            cursor: pointer;
+          }
+          .interlock-item:hover {
+            transform: translateY(-5px);
+            filter: brightness(1.3);
+          }
+          .interlock-item div:last-child {
+            transition: font-weight 0.3s ease;
+          }
+          .interlock-item:hover div:last-child {
+            font-weight: bold;
+          }
+          .circle {
+            width: 30px;
+            height: 30px;
+            border-radius: 50%;
+            margin: 0 auto 5px auto;
+            transition: transform 0.3s ease, filter 0.3s ease;
+          }
+          .interlock-item:hover .circle {
+            transform: scale(1.1);
+            filter: brightness(1.3);
+          }
+
+          /* =========================
+             GREEN INDICATORS SECTION
+          ========================== */
+          .vacuum-indicators-title {
+            font-weight: bold;
+            transition: text-shadow 0.3s ease;
+            cursor: pointer;
+            font-size: 0.9em;
+          }
+          .vacuum-indicators-title:hover {
+            text-shadow: 0px 0px 10px rgba(255,255,255,0.8);
+          }
+          /* Reusing the interlocks container style for consistency */
+          .vacuum-indicators-container {
+            display: flex;
+            justify-content: space-around;
+            align-items: center;
+            flex-wrap: wrap;
+          }
+          /* Items here are the same as interlock items but will only use green circles */
+          .vacuum-indicators-item {
+            text-align: center;
+            font-size: 0.75em;
+            margin: 10px;
+            transition: transform 0.3s ease, filter 0.3s ease;
+            cursor: pointer;
+          }
+          .vacuum-indicators-item:hover {
+            transform: translateY(-5px);
+            filter: brightness(1.3);
+          }
+          .vacuum-indicators-item div:last-child {
+            transition: font-weight 0.3s ease;
+          }
+          .vacuum-indicators-item:hover div:last-child {
+            font-weight: bold;
+          }
+          /* Use same circle styling */
+          .vacuum-indicators-circle {
+            width: 30px;
+            height: 30px;
+            border-radius: 50%;
+            margin: 0 auto 5px auto;
+            transition: transform 0.3s ease, filter 0.3s ease;
+          }
+          .vacuum-indicators-item:hover .vacuum-indicators-circle {
+            transform: scale(1.1);
+            filter: brightness(1.3);
+          }
+
+          /* =========================
+             ENVIRONMENTAL SECTION
+          ========================== */
+
+          /* Radial Gauges*/
+          .gauge-grid {
+            display: grid;
+            grid-template-columns: repeat(auto-fit, minmax(100px, 1fr));
+            gap: 1rem;
+            margin-top: 1rem;
+          }
+          .gauge {
+            text-align: center;
+            color: #fff;
+          }
+          /* .gauge-circle {
+            width: 40px;
+            height: 40px;
+            border-radius: 50%;
+            background: conic-gradient(#ccc 0deg, #ccc 360deg);
+            position: relative;
+            margin: 0 auto 0.5rem;
+            transition: background 0.3s;
+          } */
+          /* .gauge-cover {
+            position: absolute;
+            top: 12px; left: 12px;
+            width: 60px; height: 60px;
+            background: rgba(0,0,0,0.4);
+            border-radius: 50%;
+            display: flex;
+            align-items: center;
+            justify-content: center;
+            font-size: 1em;
+            color: #fff;
+          }
+          .sensor-label { font-weight: bold; } */
+          
+
+          /* horizontal layout */
+          .gauge-grid {
+            display: flex;
+            justify-content: space-around;
+            align-items: center;
+            flex-wrap: wrap;
+            gap: 1.5rem;
+            margin-top: 1.5rem;
+          }
+          .gauge {
+            text-align: center;
+            font-size: 0.75em;
+            color: #fff;
+          }
+
+          // gauge circle now displays the attributes of a textbox
+          .gauge-circle {
+            width: 80px; 
+            height: 37px;
+            padding: 10px;
+            background-color: conic-gradient(#ccc 0deg, #ccc 360deg);
+            color: white;
+            border: 1px solid #ccc;
+            text-align: center;
+            font-size: 0.9em;
+          }
+
+          // .gauge-cover {
+          //   width: 100%;
+          //   height: 100%;
+          //   border-radius: 50%;
+          //   background: rgba(0, 0, 0, 0.4);
+          //   display: flex;
+          //   align-items: center;
+          //   justify-content: center;
+          //   font-size: 1em;
+          //   color: #fff;
+          // }
+          // .sensor-label { font-weight: bold; }
+
+
+          /* =========================
+             LOG VIEWER
+          ========================== */
+
+          pre {
+            white-space: pre-wrap;
+            font-family: 'Courier New', monospace;
+            text-align: left;
+            background-color: #000;
+            color: #ffffff;
+            padding: 20px 0;
+            max-height: 600px;
+            overflow-y: auto;
+            font-size: 0.9em;
+            border-radius: 9px;
+            margin-top: 2.75em;
+            }
+
+          .content-section {
+            display: none;
+          }
+          .content-section.active {
+            display: block;
+          }
+          .btn-toggle {
+            background-color: #00bcd4;
+            color: white;
+            border: none;
+            padding: 10px 20px;
+            font-size: 0.75em;
+            border-radius: 5px;
+            cursor: pointer;
+            transition: background-color 0.3s ease;
+            float: right;
+            margin-top: -3.5em;
+            margin-bottom: 10px;
+          }
+          .btn-toggle:hover {
+            background: rgba(0, 255, 255, 0.8);
+            box-shadow: 0px 0px 15px rgba(0, 255, 255, 1);
+          }
+
+          /* =========================
+             RESPONSIVE LAYOUT
+          ========================== */
+          @media (max-width: 992px) {
+            .card-container {
+              grid-template-columns: repeat(2, 1fr);
+            }
+          }
+          @media (max-width: 600px) {
+            .card-container {
+              grid-template-columns: repeat(1, 1fr);
+            }
+          }
+
+          /* =========================
+             EXPERIMENT-RUNNING NOTICE
+          ========================== */
+          .fixed-top-right {
+            position: absolute;
+            top: 20px;
+            right: 25px;
+            padding: 5px 10px;
+            font-size: 0.7em;
+            border-radius: 8px;
+            color: white;
+            font-weight: bold;
+            z-index: 9999;
+          }
+          .neon-warning {
+            border: 2px solid red;
+            box-shadow: 0 0 10px red;
+            text-shadow: 0 0 10px red;
+            background-color: rgba(255, 0, 0, 0.2);
+          }
+          .neon-success {
+            border: 2px solid green;
+            box-shadow: 0 0 10px green;
+            text-shadow: 0 0 10px green;
+            background-color: rgba(0, 255, 0, 0.2);
+          }
+          @media (max-width: 768px) {
+            .fixed-top-right {
+              position: static;
+              display: block;
+              margin: 10px auto 20px;
+              width: fit-content;
+              font-size: 1.1em;
+              padding: 8px 16px;
+            }
+            .dashboard-title {
+              margin-top: 10px;
+              font-size: 3.0em;
+            }
+          }
+        </style>
+      </head>
+      <body>
+        <div class="container-fluid mt-4">
+          <!-- If experiment isn't running, show a neon warning. In the alternate case, show a neon success -->
+          ${!experimentRunning ? `<div class="neon-warning fixed-top-right">Experiment is not running</div>` : `<div class="neon-success fixed-top-right">Experiment is running</div>`}
+
+          <!-- Title & Subtitle -->
+          <h2 class="dashboard-title">E-beam Web Monitor</h2>
+          <p class="dashboard-subtitle">
+            <strong>File Last Modified:</strong> ${fileModified} | 
+            <strong>Last Updated:</strong> ${currentTime}
+          </p>
+
+
+          <!-- Example Cards (Optional) -->
+          <!--
+          <div class="card-container">
+            <div class="card">Hi, I am Card 1</div>
+            <div class="card">Hi, I am Card 2</div>
+            <div class="card">Hi, I am Card 3</div>
+            <div class="card">Hi, I am Card 4</div>
+            <div class="card">Hi, I am Card 5</div>
+            <div class="card">Hi, I am Card 6</div>
+            <div class="card">Hi, I am Card 7</div>
+            <div class="card">Hi, I am Card 8</div>
+          </div>
+          -->
+
+          <!-- Interlocks Section -->
+          <div class="interlocks-section">
+            <h3 class="dashboard-subtitle interlocks-title">Interlocks</h3>
+            <div class="interlocks-container">
+              <div class="interlock-item">
+                <div class="circle bg-secondary"></div>
+                <div>Vacuum</div>
+              </div>
+              <div class="interlock-item">
+                <div class="circle bg-secondary"></div>
+                <div>Water</div>
+              </div>
+              <div class="interlock-item">
+                <div class="circle bg-secondary"></div>
+                <div>Door</div>
+              </div>
+              <div class="interlock-item">
+                <div class="circle bg-secondary"></div>
+                <div>Timer</div>
+              </div>
+              <div class="interlock-item">
+                <div class="circle bg-secondary"></div>
+                <div>Oil High</div>
+              </div>
+              <div class="interlock-item">
+                <div class="circle bg-secondary"></div>
+                <div>Oil Low</div>
+              </div>
+              <div class="interlock-item">
+                <div class="circle bg-secondary"></div>
+                <div>E-stop Ext</div>
+              </div>
+              <div class="interlock-item">
+                <div class="circle bg-secondary"></div>
+                <div>E-stop Int</div>
+              </div>
+              <div class="interlock-item">
+                <div class="circle bg-secondary"></div>
+                <div>QGSP Active</div>
+              </div>
+            </div>
+          </div>
+
+          <!-- Vacuum Indicators Section -->
+          <div class="vacuum-indicators">
+            <h3 class="dashboard-subtitle vacuum-indicators-title">Vacuum Indicators; ${pressure !== null ? pressure + ' mbar' : '--'}</h3>
+            <div class="vacuum-indicators-container">
+              <div class="vacuum-indicators-item">
+                <div class="vacuum-indicators-circle bg-secondary"></div>
+                <div>Pumps Power ON</div>
+              </div>
+              <div class="vacuum-indicators-item">
+                <div class="vacuum-indicators-circle bg-secondary"></div>
+                <div>Turbo Rotor ON</div>
+              </div>
+              <div class="vacuum-indicators-item">
+                <div class="vacuum-indicators-circle bg-secondary"></div>
+                <div>Turbo Vent Open</div>
+              </div>
+              <div class="vacuum-indicators-item">
+                <div class="vacuum-indicators-circle bg-secondary"></div>
+                <div>972b Power On</div>
+              </div>
+              <div class="vacuum-indicators-item">
+                <div class="vacuum-indicators-circle bg-secondary"></div>
+                <div>Turbo Gate Valve Closed</div>
+              </div>
+              <div class="vacuum-indicators-item">
+                <div class="vacuum-indicators-circle bg-secondary"></div>
+                <div>Turbo Gate Valve Open</div>
+              </div>
+              <div class="vacuum-indicators-item">
+                <div class="vacuum-indicators-circle bg-secondary"></div>
+                <div>Argon Gate Valve Open</div>
+              </div>
+              <div class="vacuum-indicators-item">
+                <div class="vacuum-indicators-circle bg-secondary"></div>
+                <div>Argon Gate Valve Closed</div>
+              </div>
+            </div>
+          </div>
+
+          <!-- Environmental Section -->
+          <!-- Environmental Section (Horizontal Radial Gauges) -->
+          <div class="env-section">
+            <h3 class="dashboard-subtitle env-title">Environmental</h3>
+            <div class="gauge-grid">
+              <div class="gauge" id="sensor-1">
+                <div class="gauge-circle"><div class="gauge-cover">${temperatures["1"] === "DISCONNECTED" || temperatures["1"] === "None" ? '--' : temperatures["1"] + '°C'}</div></div>
+                <div class="sensor-label">Solenoid 1</div>
+              </div>
+              <div class="gauge" id="sensor-2">
+                <div class="gauge-circle"><div class="gauge-cover">${temperatures["2"] === "DISCONNECTED" || temperatures["2"] === "None" ? '--' : temperatures["2"] + '°C'}</div></div>
+                <div class="sensor-label">Solenoid 2</div>
+              </div>
+              <div class="gauge" id="sensor-3">
+                <div class="gauge-circle"><div class="gauge-cover">${temperatures["3"] === "DISCONNECTED" || temperatures["3"] === "None" ? '--' : temperatures["3"] + '°C'}</div></div>
+                <div class="sensor-label">Chmbr Bot</div>
+              </div>
+              <div class="gauge" id="sensor-4">
+                <div class="gauge-circle"><div class="gauge-cover">${temperatures["4"] === "DISCONNECTED" || temperatures["4"] === "None" ? '--' : temperatures["4"] + '°C'}</div></div>
+                <div class="sensor-label">Chmbr Top</div>
+              </div>
+              <div class="gauge" id="sensor-5">
+                <div class="gauge-circle"><div class="gauge-cover">${temperatures["5"] === "DISCONNECTED" || temperatures["5"] === "None" ? '--' : temperatures["5"] + '°C'}</div></div>
+                <div class="sensor-label">Air temp</div>
+              </div>
+              <div class="gauge" id="sensor-6">
+                <div class="gauge-circle"><div class="gauge-cover">${temperatures["6"] === "DISCONNECTED" || temperatures["6"] === "None" ? '--' : temperatures["6"] + '°C'}</div></div>
+                <div class="sensor-label">Extra 6</div>
+              </div>
+            </div>
+          </div>
+
+          <!-- Log Viewer -->
+            <div class="env-section">
+              <h3 class="dashboard-subtitle env-title">System Logs</h3>
+                <button id="toggleButton" class="btn-toggle">Show Full Log</button>
+                  <div id="previewContent" class="content-section active">
+                    <pre>${previewContent}</pre>
+                      <p class="text-center text-info mt-2">
+                        Showing first 20 lines. Click the button above to see the full log.
+                      </p>
+                  </div>
+                <div id="fullContent" class="content-section">
+              <pre>${reversedContents}</pre>
+            <p class="text-center text-info mt-2">
+                  Showing full log. Click the button above to see the preview.
+            </p>
+          </div>
+        </div>
+
+
+        <!-- Auto-refresh & Toggle Script -->   
+
+        <script>
+          setInterval(async function () {
+            try {
+              const response = await fetch('/should-reload');
+              const { shouldReload, experimentRunning } = await response.json();
+              if (shouldReload && experimentRunning) {
+                location.reload();
+              }
+            } catch (e) {
+              console.error('Could not poll for reload', e);
+            }
+          }, 60000);
+
+          // Toggle between preview/full log
+
+          const toggleButton = document.getElementById('toggleButton');
+          const previewSection = document.getElementById('previewContent');
+          const fullSection = document.getElementById('fullContent');
+          let showingFull = false;
+          
+          function toggleContent() {
+            if (showingFull) {
+              previewSection.className = 'content-section active';
+              fullSection.className = 'content-section';
+              toggleButton.textContent = 'Show Full Log';
+            } else {
+              previewSection.className = 'content-section';
+              fullSection.className = 'content-section active';
+              toggleButton.textContent = 'Show Preview';
+            }
+            showingFull = !showingFull;
+          }
+          toggleButton.onclick = toggleContent;
+        </script>
+
+      </body>
+      </html>
+      
+    `);
+    shouldReload = false; // reset shouldReload to false after page has been loaded
+  } catch (err) {
+    console.error(err);
+    res.status(500).send(`Error: ${err.message}`);
+  }
+});
+
+/**
+ * GET /raw : Returns just the reversed text (newest at top).
+ */
+app.get('/raw', async (req, res) => {
+  try {
+    // if (fs.existsSync(REVERSED_TEMP_FILE_PATH)) {
+    //   await new Promise((r) => setTimeout(r, 500));
+    // }
+
+    if (fs.existsSync(REVERSED_FILE_PATH)) {
+      const content = await fs.promises.readFile(REVERSED_FILE_PATH, 'utf8');
+      res.type('text/plain').send(content);
+    } else {
+      res.status(404).send("No file found.");
+    }
+  } catch (err) {
+    console.error(err);
+    res.status(500).send(`Error: ${err.message}`);
+  }
+});
+
+app.get('/should-reload', (req, res) => {
+  res.json({ shouldReload, experimentRunning });
+});
+
+
+app.listen(PORT, () => {
+  console.log(`Server running on port ${PORT}`);
+});
+
+
+
+// // Start the server
+// app.listen(PORT, () => {
+//   console.log(`Server running on port ${PORT}`);
+// });